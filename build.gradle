--- conflicted
+++ resolved
@@ -104,13 +104,8 @@
     implementation 'de.flapdoodle.embed:de.flapdoodle.embed.mongo:3.3.1'
 
     // PostgreSQL
-<<<<<<< HEAD
-    implementation "org.postgresql:postgresql:42.3.1"
+    implementation "org.postgresql:postgresql:42.3.2"
     implementation "org.flywaydb:flyway-core:8.4.4"
-=======
-    implementation "org.postgresql:postgresql:42.3.2"
-    implementation "org.flywaydb:flyway-core:8.4.3"
->>>>>>> 19450f4b
     implementation "com.ongres.scram:client:2.1" // for authentication
 
     // necessary for ALPN / HTTP/2
