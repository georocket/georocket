.idea/
<<<<<<< HEAD
target/
=======
target
>>>>>>> 42403c1f
.DS_Store<|MERGE_RESOLUTION|>--- conflicted
+++ resolved
@@ -1,7 +1,4 @@
 .idea/
-<<<<<<< HEAD
 target/
-=======
 target
->>>>>>> 42403c1f
 .DS_Store